let
  config = {
    packageOverrides = pkgs: {
      haskellPackages = pkgs.haskellPackages.override {
        overrides = haskellPackagesNew: haskellPackagesOld: {
          dhall =
<<<<<<< HEAD
            pkgs.haskell.lib.justStaticExecutables
              (haskellPackagesNew.callPackage ./default.nix { })
            ;

          megaparsec = haskellPackagesNew.callPackage ./megaparsec.nix { };

          parser-combinators = haskellPackagesNew.callPackage ./parser-combinators.nix { };
=======
            # Remove this once it is available in Nixpkgs 18.03
            let
              failOnAllWarnings =
                drv: pkgs.haskell.lib.appendConfigureFlag drv "--ghc-option=-Wall --ghc-option=-Werror";


            in
              failOnAllWarnings
                (pkgs.haskell.lib.justStaticExecutables
                  (haskellPackagesNew.callPackage ./default.nix { })
                );

          prettyprinter =
            haskellPackagesNew.callPackage ./nix/prettyprinter.nix { };
>>>>>>> 78b91b85
        };
      };
    };
  };

  pkgs =
    import <nixpkgs> { inherit config; };

in
  { inherit (pkgs.haskellPackages) dhall;
  }<|MERGE_RESOLUTION|>--- conflicted
+++ resolved
@@ -4,15 +4,6 @@
       haskellPackages = pkgs.haskellPackages.override {
         overrides = haskellPackagesNew: haskellPackagesOld: {
           dhall =
-<<<<<<< HEAD
-            pkgs.haskell.lib.justStaticExecutables
-              (haskellPackagesNew.callPackage ./default.nix { })
-            ;
-
-          megaparsec = haskellPackagesNew.callPackage ./megaparsec.nix { };
-
-          parser-combinators = haskellPackagesNew.callPackage ./parser-combinators.nix { };
-=======
             # Remove this once it is available in Nixpkgs 18.03
             let
               failOnAllWarnings =
@@ -27,7 +18,11 @@
 
           prettyprinter =
             haskellPackagesNew.callPackage ./nix/prettyprinter.nix { };
->>>>>>> 78b91b85
+
+          megaparsec = haskellPackagesNew.callPackage ./megaparsec.nix { };
+
+          parser-combinators =
+            haskellPackagesNew.callPackage ./parser-combinators.nix { };
         };
       };
     };
